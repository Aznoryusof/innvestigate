# Get Python six functionality:
from __future__ import\
    absolute_import, print_function, division, unicode_literals
from builtins import zip


###############################################################################
###############################################################################
###############################################################################
import tensorflow as tf
import tensorflow.keras as keras
import tensorflow.keras.backend as K
import tensorflow.keras.layers as keras_layers
import numpy as np

from ... import layers as ilayers
from ... import utils as iutils
from ...utils import keras as kutils
from ...utils.keras import backend as iK
from ...utils.keras import graph as kgraph
from . import utils as rutils
from .. import reverse_map as reverse_map
from ...utils.keras import functional as kfunctional

# TODO: differentiate between LRP and DTD rules?
# DTD rules are special cases of LRP rules with additional assumptions
__all__ = [
    #dedicated treatment for special layers

    "BatchNormalizationReverseRule",
    "AddReverseRule",
    "AveragePoolingReverseRule",

    #general rules
    "ZRule",
    "ZIgnoreBiasRule",

    "EpsilonRule",
    "EpsilonIgnoreBiasRule",

    "WSquareRule",
    "FlatRule",

    "AlphaBetaRule",
    "AlphaBetaIgnoreBiasRule",

    "Alpha2Beta1Rule",
    "Alpha2Beta1IgnoreBiasRule",

    "Alpha1Beta0Rule",
    "Alpha1Beta0IgnoreBiasRule",

    "AlphaBetaXRule",
    "AlphaBetaX1000Rule",
    "AlphaBetaX1010Rule",
    "AlphaBetaX1001Rule",
    "AlphaBetaX2m100Rule",

    "ZPlusRule",
    "ZPlusFastRule",
    "BoundedRule"
]

layer_mapping = {}

#---------------------------------------------------Rule Classes------------------------------------

class ZRule(reverse_map.ReplacementLayer):
    def __init__(self, layer, *args, **kwargs):
        bias = kwargs.pop("bias", True)

        #this avoids creating a new object each time and reduces tracing
        if (layer.name, type(self).__name__, bias) in layer_mapping.keys():
            self._layer_wo_act = layer_mapping[(layer.name, type(self).__name__, bias)]
        else:
            self._layer_wo_act = kgraph.copy_layer_wo_activation(layer,
                                                             keep_bias=bias,
                                                             name_template="no_act_%s")
            layer_mapping[(layer.name, type(self).__name__, bias)] = self._layer_wo_act

        self._explain_func = None
        #print(self._layer_wo_act.get_config()["use_bias"])
        super(ZRule, self).__init__(layer, *args, **kwargs)

    def get_explain_functions(self, stop_mapping_at_layers):
        # check if final layer (i.e., no next layers)
        if len(self.layer_next) == 0 or (stop_mapping_at_layers is not None and self.name in stop_mapping_at_layers):
            self._explain_func = kfunctional.final_zrule_explanation
        else:
            self._explain_func = kfunctional.zrule_explanation

    def try_apply(self, ins, callback=None, neuron_selection=None, stop_mapping_at_layers=None, r_init=None, f_init=None):
        self.get_explain_functions(stop_mapping_at_layers)
        self.hook_vals = {}
        self.hook_vals["stop_mapping_at_layers"] = stop_mapping_at_layers
        self.hook_vals["r_init"] = r_init
        super(ZRule, self).try_apply(ins, callback, neuron_selection, stop_mapping_at_layers, r_init, f_init)

    def explain_hook(self, ins, reversed_outs):

        #some preparation
        if len(self.input_shape) > 1:
            raise ValueError("This Layer should only have one input!")

        if reversed_outs is None:
            reversed_outs = self.hook_vals["outs"]

        if len(self.layer_next) == 0 or (self.hook_vals["stop_mapping_at_layers"] is not None and self.name in self.hook_vals["stop_mapping_at_layers"]):
            ret = self._explain_func(ins,
                                     self._layer_wo_act,
                                     self._neuron_sel_and_head_map,
                                     self._out_func,
                                     reversed_outs,
                                     len(self.input_shape),
                                     len(self.layer_next),
                                     self.hook_vals["neuron_selection"],
                                     self.hook_vals["r_init"],
                                     )
        else:
            ret = self._explain_func(ins, self._layer_wo_act, self._out_func, reversed_outs, len(self.input_shape),
                                     len(self.layer_next))

        # apply correct explanation function
        return ret

class ZIgnoreBiasRule(ZRule):
    """
    Basic LRP decomposition rule, ignoring the bias neuron
    """
    def __init__(self, *args, **kwargs):
        super(ZIgnoreBiasRule, self).__init__(*args,
                                              bias=False,
                                              **kwargs)


class EpsilonRule(reverse_map.ReplacementLayer):
    """
    Similar to ZRule.
    The only difference is the addition of a numerical stabilizer term
    epsilon to the decomposition function's denominator.
    the sign of epsilon depends on the sign of the output activation
    0 is considered to be positive, ie sign(0) = 1
    """

    def __init__(self, layer, *args, **kwargs):
        self._epsilon = rutils.assert_lrp_epsilon_param(kwargs.pop("epsilon", 1e-7), self)
        bias = kwargs.pop("bias", True)

        # this avoids creating a new object each time and reduces tracing
        if (layer.name, type(self).__name__, bias) in layer_mapping.keys():
            self._layer_wo_act = layer_mapping[(layer.name, type(self).__name__, bias)]
        else:
            self._layer_wo_act = kgraph.copy_layer_wo_activation(layer,
                                                                 keep_bias=bias,
                                                                 name_template="no_act_%s")
            layer_mapping[(layer.name, type(self).__name__, bias)] = self._layer_wo_act
        super(EpsilonRule, self).__init__(layer, *args, **kwargs)

    def get_explain_functions(self, stop_mapping_at_layers):
        # check if final layer (i.e., no next layers)
        if len(self.layer_next) == 0 or (stop_mapping_at_layers is not None and self.name in stop_mapping_at_layers):
            self._explain_func = kfunctional.final_epsilonrule_explanation
        else:
            self._explain_func = kfunctional.epsilonrule_explanation

    def try_apply(self, ins, callback=None, neuron_selection=None, stop_mapping_at_layers=None, r_init=None,
                  f_init=None):
        self.get_explain_functions(stop_mapping_at_layers)
        self.hook_vals = {}
        self.hook_vals["stop_mapping_at_layers"] = stop_mapping_at_layers
        self.hook_vals["r_init"] = r_init
        super(EpsilonRule, self).try_apply(ins, callback, neuron_selection, stop_mapping_at_layers, r_init, f_init)

    def explain_hook(self, ins, reversed_outs):

        # some preparation
        if len(self.input_shape) > 1:
            raise ValueError("This Layer should only have one input!")

        if reversed_outs is None:
            reversed_outs = self.hook_vals["outs"]

        if len(self.layer_next) == 0 or (
                self.hook_vals["stop_mapping_at_layers"] is not None and self.name in self.hook_vals[
            "stop_mapping_at_layers"]):
            ret = self._explain_func(ins,
                                     self._layer_wo_act,
                                     self._neuron_sel_and_head_map,
                                     self._out_func,
                                     reversed_outs,
                                     len(self.input_shape),
                                     len(self.layer_next),
                                     self.hook_vals["neuron_selection"],
                                     self.hook_vals["r_init"],
                                     self._epsilon
                                     )
        else:
            ret = self._explain_func(ins, self._layer_wo_act, self._out_func, reversed_outs, len(self.input_shape),
                                     len(self.layer_next), self._epsilon)

        return ret

class EpsilonIgnoreBiasRule(EpsilonRule):
    """Same as EpsilonRule but ignores the bias."""
    def __init__(self, *args, **kwargs):
        super(EpsilonIgnoreBiasRule, self).__init__(*args,
                                                    bias=False,
                                                    **kwargs)

class WSquareRule(reverse_map.ReplacementLayer):
    """W**2 rule from Deep Taylor Decomposition"""

    def __init__(self, layer, *args, **kwargs):
        copy_weights = kwargs.pop("copy_weights", False)
        # W-square rule works with squared weights and no biases.
        if copy_weights:
            weights = layer.get_weights()
        else:
            weights = layer.weights
        if layer.use_bias:
            weights = weights[:-1]
        weights = [x**2 for x in weights]

        # this avoids creating a new object each time and reduces tracing
        if (layer.name, type(self).__name__, False) in layer_mapping.keys():
            self._layer_wo_act_b = layer_mapping[(layer.name, type(self).__name__, False)]
        else:
            self._layer_wo_act_b = kgraph.copy_layer_wo_activation(
                layer,
                keep_bias=False,
                weights=weights,
                name_template="reversed_kernel_%s")
            layer_mapping[(layer.name, type(self).__name__, False)] = self._layer_wo_act_b
        super(WSquareRule, self).__init__(layer, *args, **kwargs)

    def get_explain_functions(self, stop_mapping_at_layers):
        # check if final layer (i.e., no next layers)
        if len(self.layer_next) == 0 or (stop_mapping_at_layers is not None and self.name in stop_mapping_at_layers):
            self._explain_func = kfunctional.final_wsquarerule_explanation
        else:
            self._explain_func = kfunctional.wsquarerule_explanation

    def try_apply(self, ins, callback=None, neuron_selection=None, stop_mapping_at_layers=None, r_init=None,
                  f_init=None):
        self.get_explain_functions(stop_mapping_at_layers)
        self.hook_vals = {}
        self.hook_vals["stop_mapping_at_layers"] = stop_mapping_at_layers
        self.hook_vals["r_init"] = r_init
        super(WSquareRule, self).try_apply(ins, callback, neuron_selection, stop_mapping_at_layers, r_init, f_init)

    def explain_hook(self, ins, reversed_outs):

        # some preparation
        if len(self.input_shape) > 1:
            raise ValueError("This Layer should only have one input!")

        if reversed_outs is None:
            reversed_outs = self.hook_vals["outs"]

        if len(self.layer_next) == 0 or (
                self.hook_vals["stop_mapping_at_layers"] is not None and self.name in self.hook_vals[
            "stop_mapping_at_layers"]):
            ret = self._explain_func(ins,
                                     self._layer_wo_act_b,
                                     self._neuron_sel_and_head_map,
                                     self._out_func,
                                     reversed_outs,
                                     len(self.input_shape),
                                     len(self.layer_next),
                                     self.hook_vals["neuron_selection"],
                                     self.hook_vals["r_init"],
                                     )
        else:
            ret = self._explain_func(ins, self._layer_wo_act_b, self._out_func, reversed_outs, len(self.input_shape),
                                     len(self.layer_next))

        return ret

class FlatRule(WSquareRule):
    """Same as W**2 rule but sets all weights to ones."""

    def __init__(self, layer, *args, **kwargs):
        copy_weights = kwargs.pop("copy_weights", False)
        # The flat rule works with weights equal to one and
        # no biases.
        if copy_weights:
            weights = layer.get_weights()
            if layer.use_bias:
                weights = weights[:-1]
            weights = [np.ones_like(x) for x in weights]
        else:
            weights = layer.weights
            if layer.use_bias:
                weights = weights[:-1]
            weights = [K.ones_like(x) for x in weights]

        # this avoids creating a new object each time and reduces tracing
        if (layer.name, type(self).__name__, False) in layer_mapping.keys():
            self._layer_wo_act_b = layer_mapping[(layer.name, type(self).__name__, False)]
        else:
            print((layer.name, type(self).__name__, False))
            self._layer_wo_act_b = kgraph.copy_layer_wo_activation(
                layer,
                keep_bias=False,
                weights=weights,
                name_template="reversed_kernel_%s")
            layer_mapping[(layer.name, type(self).__name__, False)] = self._layer_wo_act_b

        super(WSquareRule, self).__init__(layer, *args, **kwargs)

class AlphaBetaRule(reverse_map.ReplacementLayer):
    """
    This decomposition rule handles the positive forward
    activations (x*w > 0) and negative forward activations
    (w * x < 0) independently, reducing the risk of zero
    divisions considerably. In fact, the only case where
    divisions by zero can happen is if there are either
    no positive or no negative parts to the activation
    at all.
    Corresponding parameterization of this rule implement
    methods such as Excitation Backpropagation with
    alpha=1, beta=0
    s.t.
    alpha - beta = 1 (after current param. scheme.)
    and
    alpha > 1
    beta > 0
    """


    def __init__(self,
                 layer,
                 *args,
                 alpha=None,
                 beta=None,
                 bias=True,
                 copy_weights=False,
                 **kwargs):
        alpha, beta = rutils.assert_infer_lrp_alpha_beta_param(alpha, beta, self)
        self._alpha = alpha
        self._beta = beta

        # prepare positive and negative weights for computing positive
        # and negative preactivations z in apply_accordingly.
        if copy_weights:
            weights = layer.get_weights()
            if not bias and layer.use_bias:
                weights = weights[:-1]
            positive_weights = [x * (x > 0) for x in weights]
            negative_weights = [x * (x < 0) for x in weights]
        else:
            weights = layer.weights
            if not bias and layer.use_bias:
                weights = weights[:-1]
            positive_weights = [x * iK.to_floatx(x > 0) for x in weights]
            negative_weights = [x * iK.to_floatx(x < 0) for x in weights]

        # this avoids creating a new object each time and reduces tracing
        if (layer.name, type(self).__name__, bias) in layer_mapping.keys():
            self._layer_wo_act_positive = layer_mapping[(layer.name, type(self).__name__, bias)][0]
            self._layer_wo_act_negative = layer_mapping[(layer.name, type(self).__name__, bias)][1]
        else:
            self._layer_wo_act_positive = kgraph.copy_layer_wo_activation(
                layer,
                keep_bias=bias,
                weights=positive_weights,
                name_template="reversed_kernel_positive_%s")
            self._layer_wo_act_negative = kgraph.copy_layer_wo_activation(
                layer,
                keep_bias=bias,
                weights=negative_weights,
                name_template="reversed_kernel_negative_%s")
            layer_mapping[(layer.name, type(self).__name__, bias)] = [self._layer_wo_act_positive, self._layer_wo_act_negative]

        super(AlphaBetaRule, self).__init__(layer, *args, **kwargs)

    def get_explain_functions(self, stop_mapping_at_layers):
        # check if final layer (i.e., no next layers)
        if len(self.layer_next) == 0 or (stop_mapping_at_layers is not None and self.name in stop_mapping_at_layers):
            self._explain_func = kfunctional.final_alphabetarule_explanation
        else:
            self._explain_func = kfunctional.alphabetarule_explanation

    def try_apply(self, ins, callback=None, neuron_selection=None, stop_mapping_at_layers=None, r_init=None,
                  f_init=None):
        self.get_explain_functions(stop_mapping_at_layers)
        self.hook_vals = {}
        self.hook_vals["stop_mapping_at_layers"] = stop_mapping_at_layers
        self.hook_vals["r_init"] = r_init
        super(AlphaBetaRule, self).try_apply(ins, callback, neuron_selection, stop_mapping_at_layers, r_init, f_init)

    def explain_hook(self, ins, reversed_outs):

        # some preparation
        if len(self.input_shape) > 1:
            raise ValueError("This Layer should only have one input!")

        if reversed_outs is None:
            reversed_outs = self.hook_vals["outs"]

        if len(self.layer_next) == 0 or (
                self.hook_vals["stop_mapping_at_layers"] is not None and self.name in self.hook_vals[
            "stop_mapping_at_layers"]):
            ret = self._explain_func(ins,
                                     self._layer_wo_act_positive,
                                     self._layer_wo_act_negative,
                                     self._neuron_sel_and_head_map,
                                     self._out_func,
                                     reversed_outs,
                                     len(self.input_shape),
                                     len(self.layer_next),
                                     self.hook_vals["neuron_selection"],
                                     self.hook_vals["r_init"],
                                     self._alpha,
                                     self._beta
                                     )
        else:
            ret = self._explain_func(ins,
                                     self._layer_wo_act_positive,
                                     self._layer_wo_act_negative,
                                     self._out_func,
                                     reversed_outs,
                                     len(self.input_shape),
                                     len(self.layer_next),
                                     self._alpha,
                                     self._beta
                                     )

        return ret

class AlphaBetaIgnoreBiasRule(AlphaBetaRule):
    """Same as AlphaBetaRule but ignores biases."""
    def __init__(self, *args, **kwargs):
        super(AlphaBetaIgnoreBiasRule, self).__init__(*args,
                                                      bias=False,
                                                      **kwargs)

class Alpha2Beta1Rule(AlphaBetaRule):
    """AlphaBetaRule with alpha=2, beta=1"""
    def __init__(self, *args, **kwargs):
        super(Alpha2Beta1Rule, self).__init__(*args,
                                              alpha=2,
                                              beta=1,
                                              bias=True,
                                              **kwargs)

class Alpha2Beta1IgnoreBiasRule(AlphaBetaRule):
    """AlphaBetaRule with alpha=2, beta=1 and ignores biases"""
    def __init__(self, *args, **kwargs):
        super(Alpha2Beta1IgnoreBiasRule, self).__init__(*args,
                                                        alpha=2,
                                                        beta=1,
                                                        bias=False,
                                                        **kwargs)

class Alpha1Beta0Rule(AlphaBetaRule):
    """AlphaBetaRule with alpha=1, beta=0"""
    def __init__(self, *args, **kwargs):
        super(Alpha1Beta0Rule, self).__init__(*args,
                                              alpha=1,
                                              beta=0,
                                              bias=True,
                                              **kwargs)

class Alpha1Beta0IgnoreBiasRule(AlphaBetaRule):
    """AlphaBetaRule with alpha=1, beta=0 and ignores biases"""
    def __init__(self, *args, **kwargs):
        super(Alpha1Beta0IgnoreBiasRule, self).__init__(*args,
                                                        alpha=1,
                                                        beta=0,
                                                        bias=False,
                                                        **kwargs)

class AlphaBetaXRule(reverse_map.ReplacementLayer):
    """
    AlphaBeta advanced as proposed by Alexander Binder.
    """

    def __init__(self,
                 layer,
                 *args,
                 alpha=None,
                 beta=None,
                 bias=True,
                 copy_weights=False,
                 **kwargs):
        alpha, beta = rutils.assert_infer_lrp_alpha_beta_param(alpha, beta, self)
        self._alpha = alpha
        self._beta = beta

        # prepare positive and negative weights for computing positive
        # and negative preactivations z in apply_accordingly.
        if copy_weights:
            weights = layer.get_weights()
            if not bias and layer.use_bias:
                weights = weights[:-1]
            positive_weights = [x * (x > 0) for x in weights]
            negative_weights = [x * (x < 0) for x in weights]
        else:
            weights = layer.weights
            if not bias and layer.use_bias:
                weights = weights[:-1]
            positive_weights = [x * iK.to_floatx(x > 0) for x in weights]
            negative_weights = [x * iK.to_floatx(x < 0) for x in weights]

            # this avoids creating a new object each time and reduces tracing
            if (layer.name, type(self).__name__, bias) in layer_mapping.keys():
                self._layer_wo_act_positive = layer_mapping[(layer.name, type(self).__name__, bias)][0]
                self._layer_wo_act_negative = layer_mapping[(layer.name, type(self).__name__, bias)][1]
            else:
                self._layer_wo_act_positive = kgraph.copy_layer_wo_activation(
                    layer,
                    keep_bias=bias,
                    weights=positive_weights,
                    name_template="reversed_kernel_positive_%s")
                self._layer_wo_act_negative = kgraph.copy_layer_wo_activation(
                    layer,
                    keep_bias=bias,
                    weights=negative_weights,
                    name_template="reversed_kernel_negative_%s")
                layer_mapping[(layer.name, type(self).__name__, bias)] = [self._layer_wo_act_positive, self._layer_wo_act_negative]

        super(AlphaBetaXRule, self).__init__(layer, *args, **kwargs)

    def get_explain_functions(self, stop_mapping_at_layers):
        # check if final layer (i.e., no next layers)
        if len(self.layer_next) == 0 or (stop_mapping_at_layers is not None and self.name in stop_mapping_at_layers):
            self._explain_func = kfunctional.final_alphabetaxrule_explanation
        else:
            self._explain_func = kfunctional.alphabetaxrule_explanation

    def try_apply(self, ins, callback=None, neuron_selection=None, stop_mapping_at_layers=None, r_init=None,
                  f_init=None):
        self.get_explain_functions(stop_mapping_at_layers)
        self.hook_vals = {}
        self.hook_vals["stop_mapping_at_layers"] = stop_mapping_at_layers
        self.hook_vals["r_init"] = r_init
        super(AlphaBetaXRule, self).try_apply(ins, callback, neuron_selection, stop_mapping_at_layers, r_init, f_init)

    def explain_hook(self, ins, reversed_outs):

        # some preparation
        if len(self.input_shape) > 1:
            raise ValueError("This Layer should only have one input!")

        if reversed_outs is None:
            reversed_outs = self.hook_vals["outs"]

        if len(self.layer_next) == 0 or (
                self.hook_vals["stop_mapping_at_layers"] is not None and self.name in self.hook_vals[
            "stop_mapping_at_layers"]):
            ret = self._explain_func(ins,
                                     self._layer_wo_act_positive,
                                     self._layer_wo_act_negative,
                                     self._neuron_sel_and_head_map,
                                     self._out_func,
                                     reversed_outs,
                                     len(self.input_shape),
                                     len(self.layer_next),
                                     self.hook_vals["neuron_selection"],
                                     self.hook_vals["r_init"],
                                     self._alpha,
                                     self._beta
                                     )
        else:
            ret = self._explain_func(ins,
                                     self._layer_wo_act_positive,
                                     self._layer_wo_act_negative,
                                     self._out_func,
                                     reversed_outs,
                                     len(self.input_shape),
                                     len(self.layer_next),
                                     self._alpha,
                                     self._beta
                                     )

        return ret

class AlphaBetaX1000Rule(AlphaBetaXRule):
    def __init__(self, *args, **kwargs):
        super(AlphaBetaX1000Rule, self).__init__(*args,
                                                 alpha=(1, 0),
                                                 beta=(0, 0),
                                                 bias=True,
                                                 **kwargs)

class AlphaBetaX1010Rule(AlphaBetaXRule):
    def __init__(self, *args, **kwargs):
        super(AlphaBetaX1010Rule, self).__init__(*args,
                                                 alpha=(1, 0),
                                                 beta=(0, -1),
                                                 bias=True,
                                                 **kwargs)

class AlphaBetaX1001Rule(AlphaBetaXRule):
    def __init__(self, *args, **kwargs):
        super(AlphaBetaX1001Rule, self).__init__(*args,
                                                 alpha=(1, 1),
                                                 beta=(0, 0),
                                                 bias=True,
                                                 **kwargs)

class AlphaBetaX2m100Rule(AlphaBetaXRule):
    def __init__(self, *args, **kwargs):
        super(AlphaBetaX2m100Rule, self).__init__(*args,
                                                  alpha=(2, 0),
                                                  beta=(1, 0),
                                                  bias=True,
                                                  **kwargs)

class BoundedRule(reverse_map.ReplacementLayer):
    """Z_B rule from the Deep Taylor Decomposition"""
    # TODO: this only works for relu networks, needs to be extended.
    # TODO: check

    def __init__(self,
                 layer,
                 *args,
                 low=-1,
                 high=1,
                 copy_weights=False,
                 **kwargs):
        self._low = low
        self._high = high

        # prepare positive and negative weights for computing positive
        # and negative preactivations z in apply_accordingly.
        if copy_weights:
            weights = layer.get_weights()
            if layer.use_bias:
                weights = weights[:-1]
            positive_weights = [x * (x > 0) for x in weights]
            negative_weights = [x * (x < 0) for x in weights]
        else:
            weights = layer.weights
            if layer.use_bias:
                weights = weights[:-1]
            positive_weights = [x * iK.to_floatx(x > 0) for x in weights]
            negative_weights = [x * iK.to_floatx(x < 0) for x in weights]

        # this avoids creating a new object each time and reduces tracing
        if (layer.name, type(self).__name__, False) in layer_mapping.keys():
            self._layer_wo_act = layer_mapping[(layer.name, type(self).__name__, False)][0]
            self._layer_wo_act_positive = layer_mapping[(layer.name, type(self).__name__, False)][1]
            self._layer_wo_act_negative = layer_mapping[(layer.name, type(self).__name__, False)][2]
        else:
            self._layer_wo_act = kgraph.copy_layer_wo_activation(
                layer,
                keep_bias=False,
                name_template="reversed_kernel_%s")
            self._layer_wo_act_positive = kgraph.copy_layer_wo_activation(
                layer,
                keep_bias=False,
                weights=positive_weights,
                name_template="reversed_kernel_positive_%s")
            self._layer_wo_act_negative = kgraph.copy_layer_wo_activation(
                layer,
                keep_bias=False,
                weights=negative_weights,
                name_template="reversed_kernel_negative_%s")
            layer_mapping[(layer.name, type(self).__name__, False)] = [self._layer_wo_act, self._layer_wo_act_positive, self._layer_wo_act_negative]

        super(BoundedRule, self).__init__(layer, *args, **kwargs)

    def get_explain_functions(self, stop_mapping_at_layers):
        # check if final layer (i.e., no next layers)
        if len(self.layer_next) == 0 or (stop_mapping_at_layers is not None and self.name in stop_mapping_at_layers):
            self._explain_func = kfunctional.final_boundedrule_explanation
        else:
            self._explain_func = kfunctional.boundedrule_explanation

    def try_apply(self, ins, callback=None, neuron_selection=None, stop_mapping_at_layers=None, r_init=None,
                  f_init=None):
        self.get_explain_functions(stop_mapping_at_layers)
        self.hook_vals = {}
        self.hook_vals["stop_mapping_at_layers"] = stop_mapping_at_layers
        self.hook_vals["r_init"] = r_init
        super(BoundedRule, self).try_apply(ins, callback, neuron_selection, stop_mapping_at_layers, r_init, f_init)

    def explain_hook(self, ins, reversed_outs):

        # some preparation
        if len(self.input_shape) > 1:
            raise ValueError("This Layer should only have one input!")

        if reversed_outs is None:
            reversed_outs = self.hook_vals["outs"]

        if len(self.layer_next) == 0 or (
                self.hook_vals["stop_mapping_at_layers"] is not None and self.name in self.hook_vals[
            "stop_mapping_at_layers"]):
            ret = self._explain_func(ins,
                                     self._layer_wo_act,
                                     self._layer_wo_act_positive,
                                     self._layer_wo_act_negative,
                                     self._neuron_sel_and_head_map,
                                     self._out_func,
                                     reversed_outs,
                                     len(self.input_shape),
                                     len(self.layer_next),
                                     self.hook_vals["neuron_selection"],
                                     self.hook_vals["r_init"],
                                     self._low,
                                     self._high
                                     )
        else:
            ret = self._explain_func(ins,
                                     self._layer_wo_act,
                                     self._layer_wo_act_positive,
                                     self._layer_wo_act_negative,
                                     self._out_func,
                                     reversed_outs,
                                     len(self.input_shape),
                                     len(self.layer_next),
                                     self._low,
                                     self._high
                                     )

        return ret

class ZPlusRule(Alpha1Beta0IgnoreBiasRule):
    """
    The ZPlus rule is a special case of the AlphaBetaRule
    for alpha=1, beta=0, which assumes inputs x >= 0
    and ignores the bias.
    CAUTION! Results differ from Alpha=1, Beta=0
    if inputs are not strictly >= 0
    """
    #TODO: assert that layer inputs are always >= 0
    def __init__(self, *args, **kwargs):
        super(ZPlusRule, self).__init__(*args, **kwargs)

class ZPlusFastRule(reverse_map.ReplacementLayer):
    """
    The ZPlus rule is a special case of the AlphaBetaRule
    for alpha=1, beta=0 and assumes inputs x >= 0.
    """

    def __init__(self, layer, *args, copy_weights=False, **kwargs):
        # The z-plus rule only works with positive weights and
        # no biases.
        #TODO: assert that layer inputs are always >= 0
        if copy_weights:
            weights = layer.get_weights()
            if layer.use_bias:
                weights = weights[:-1]
            weights = [x * (x > 0) for x in weights]
        else:
            weights = layer.weights
            if layer.use_bias:
                weights = weights[:-1]
            weights = [x * iK.to_floatx(x > 0) for x in weights]

        # this avoids creating a new object each time and reduces tracing
        if (layer.name, type(self).__name__, False) in layer_mapping.keys():
            self._layer_wo_act_b_positive = layer_mapping[(layer.name, type(self).__name__, False)]
        else:
            self._layer_wo_act_b_positive = kgraph.copy_layer_wo_activation(
                layer,
                keep_bias=False,
                weights=weights,
                name_template="reversed_kernel_positive_%s")
            layer_mapping[(layer.name, type(self).__name__, False)] = self._layer_wo_act_b_positive

        super(ZPlusFastRule, self).__init__(layer, *args, **kwargs)

    def get_explain_functions(self, stop_mapping_at_layers):
        # check if final layer (i.e., no next layers)
        if len(self.layer_next) == 0 or (stop_mapping_at_layers is not None and self.name in stop_mapping_at_layers):
            self._explain_func = kfunctional.final_zplusfastrule_explanation
        else:
            self._explain_func = kfunctional.zplusfastrule_explanation

    def try_apply(self, ins, callback=None, neuron_selection=None, stop_mapping_at_layers=None, r_init=None,
                  f_init=None):
        self.get_explain_functions(stop_mapping_at_layers)
        self.hook_vals = {}
        self.hook_vals["stop_mapping_at_layers"] = stop_mapping_at_layers
        self.hook_vals["r_init"] = r_init
        super(ZPlusFastRule, self).try_apply(ins, callback, neuron_selection, stop_mapping_at_layers, r_init, f_init)

    def explain_hook(self, ins, reversed_outs):

        # some preparation
        if len(self.input_shape) > 1:
            raise ValueError("This Layer should only have one input!")

        if reversed_outs is None:
            reversed_outs = self.hook_vals["outs"]

        if len(self.layer_next) == 0 or (
                self.hook_vals["stop_mapping_at_layers"] is not None and self.name in self.hook_vals[
            "stop_mapping_at_layers"]):
            ret = self._explain_func(ins,
                                     self._layer_wo_act_b_positive,
                                     self._neuron_sel_and_head_map,
                                     self._out_func,
                                     reversed_outs,
                                     len(self.input_shape),
                                     len(self.layer_next),
                                     self.hook_vals["neuron_selection"],
                                     self.hook_vals["r_init"]
                                     )
        else:
            ret = self._explain_func(ins,
                                     self._layer_wo_act_b_positive,
                                     self._out_func,
                                     reversed_outs,
                                     len(self.input_shape),
                                     len(self.layer_next)
                                     )

        return ret


class GammaRule(reverse_map.ReplacementLayer):
    """
    The Gamma-Rule
    """


    def __init__(self,
                 layer,
                 *args,
                 gamma=None,
                 bias=True,
                 copy_weights=False,
                 **kwargs):

        if gamma is None:
            raise ValueError("Invalid gamma for LRP-Gamma Rule: " + str(gamma) + ". Please provide a valid gamma value")

        self._gamma = gamma

        # prepare positive and negative weights for computing positive
        # and negative preactivations z in apply_accordingly.
        if copy_weights:
            weights = layer.get_weights()
            if not bias and layer.use_bias:
                weights = weights[:-1]
            positive_weights = [x * (x > 0) for x in weights]
        else:
            weights = layer.weights
            if not bias and layer.use_bias:
                weights = weights[:-1]
            positive_weights = [x * iK.to_floatx(x > 0) for x in weights]

        # this avoids creating a new object each time and reduces tracing
        if (layer.name, type(self).__name__, bias) in layer_mapping.keys():
            self._layer_wo_act_positive = layer_mapping[(layer.name, type(self).__name__, bias)][0]
            self._layer_wo_act = layer_mapping[(layer.name, type(self).__name__, bias)][1]
        else:
            self._layer_wo_act_positive = kgraph.copy_layer_wo_activation(
                layer,
                keep_bias=bias,
                weights=positive_weights,
                name_template="reversed_kernel_positive_%s")
            self._layer_wo_act = kgraph.copy_layer_wo_activation(
                layer,
                keep_bias=bias,
                weights=weights,
                name_template="reversed_kernel_%s")
            layer_mapping[(layer.name, type(self).__name__, bias)] = [self._layer_wo_act_positive, self._layer_wo_act]

        super(GammaRule, self).__init__(layer, *args, **kwargs)

    def get_explain_functions(self, stop_mapping_at_layers):
        # check if final layer (i.e., no next layers)
        if len(self.layer_next) == 0 or (
                stop_mapping_at_layers is not None and self.name in stop_mapping_at_layers):
            self._explain_func = kfunctional.final_gammarule_explanation
        else:
            self._explain_func = kfunctional.gammarule_explanation

    def try_apply(self, ins, callback=None, neuron_selection=None, stop_mapping_at_layers=None, r_init=None,
                  f_init=None):
        self.get_explain_functions(stop_mapping_at_layers)
        self.hook_vals = {}
        self.hook_vals["stop_mapping_at_layers"] = stop_mapping_at_layers
        self.hook_vals["r_init"] = r_init
        super(GammaRule, self).try_apply(ins, callback, neuron_selection, stop_mapping_at_layers, r_init, f_init)

    def explain_hook(self, ins, reversed_outs):

        # some preparation
        if len(self.input_shape) > 1:
            raise ValueError("This Layer should only have one input!")

        if reversed_outs is None:
            reversed_outs = self.hook_vals["outs"]

        if len(self.layer_next) == 0 or (
                self.hook_vals["stop_mapping_at_layers"] is not None and self.name in self.hook_vals[
            "stop_mapping_at_layers"]):
            ret = self._explain_func(ins,
                                     self._layer_wo_act,
                                     self._layer_wo_act_positive,
                                     self._neuron_sel_and_head_map,
                                     self._out_func,
                                     reversed_outs,
                                     len(self.input_shape),
                                     len(self.layer_next),
                                     self.hook_vals["neuron_selection"],
                                     self.hook_vals["r_init"],
                                     self._gamma
                                     )
        else:
            ret = self._explain_func(ins,
                                     self._layer_wo_act,
                                     self._layer_wo_act_positive,
                                     self._out_func,
                                     reversed_outs,
                                     len(self.input_shape),
                                     len(self.layer_next),
                                     self._gamma
                                     )

        return ret

<<<<<<< HEAD
=======
# TODO not tested in tf2.0 yet
class AddReverseRule(reverse_map.ReplacementLayer):
    """Special Add layer handler that applies the Z-Rule"""

    def __init__(self, layer, *args, **kwargs):
        self._layer_wo_act = kgraph.copy_layer_wo_activation(layer,
                                                             name_template="no_act_%s")
        super(AddReverseRule, self).__init__(layer, *args, **kwargs)

    def wrap_hook(self, ins, neuron_selection, stop_mapping_at_layers, r_init):
        with tf.GradientTape(persistent=True) as tape:
            tape.watch(ins)
            outs = self.layer_func(ins)
            Zs = self._layer_wo_act(ins)

            # check if final layer (i.e., no next layers)
            if len(self.layer_next) == 0 or (stop_mapping_at_layers is not None and self.name in stop_mapping_at_layers):
                outs = self._neuron_sel_and_head_map(outs, neuron_selection, r_init)
                Zs = self._neuron_sel_and_head_map(Zs, neuron_selection, r_init)

        return outs, Zs, tape

    def explain_hook(self, ins, reversed_outs, args):

        # the outputs of the pooling operation at each location is the sum of its inputs.
        # the forward message must be known in this case, and are the inputs for each pooling thing.
        # the gradient is 1 for each output-to-input connection, which corresponds to the "weights"
        # of the layer. It should thus be sufficient to reweight the relevances and and do a gradient_wrt

        outs, Zs, tape = args
        # last layer
        if reversed_outs is None:
            reversed_outs = Zs

        # Divide incoming relevance by the activations.
        if len(self.layer_next) > 1:
            tmp = [ilayers.SafeDivide()([r, Zs]) for r in reversed_outs]
            # Propagate the relevance to input neurons
            # using the gradient.
            if len(self.input_shape) > 1:
                tmp2 = [[tape.gradient(Zs, i, output_gradients=t) for t in tmp] for i in ins]
                ret = [keras_layers.Add()([keras_layers.Multiply()([i, t]) for t in tmp2[idx]]) for idx, i in enumerate(ins)]
            else:
                tmp2 = [tape.gradient(Zs, ins, output_gradients=t) for t in tmp]
                ret = keras_layers.Add()([keras_layers.Multiply()([ins, t]) for t in tmp2])
        else:
            tmp = ilayers.SafeDivide()([reversed_outs, Zs])
            # Propagate the relevance to input neurons
            # using the gradient.
            if len(self.input_shape) > 1:
                tmp2 = [tape.gradient(Zs, i, output_gradients=tmp) for i in ins]
                ret = [keras_layers.Multiply()([i, tmp2[idx]]) for idx, i in enumerate(ins)]
            else:
                tmp2 = tape.gradient(Zs, ins, output_gradients=tmp)
                ret = keras_layers.Multiply()([ins, tmp2])

        return ret

# TODO: kick out of code completely!
### code in relevance_analayzer.py deleted
## # self._add_conditional_reverse_mapping(
        #    kchecks.is_average_pooling,
         #   rrule.AveragePoolingReverseRule,
        #name="lrp_average_pooling_mapping",
        #)
########################################
class AveragePoolingReverseRule(reverse_map.ReplacementLayer):
    """Special AveragePooling handler that applies the Z-Rule"""

    def __init__(self, layer, *args, **kwargs):
        self._layer_wo_act = kgraph.copy_layer_wo_activation(layer,
                                                             name_template="no_act_%s")
        super(AveragePoolingReverseRule, self).__init__(layer, *args, **kwargs)

    def wrap_hook(self, ins, neuron_selection, stop_mapping_at_layers, r_init):
        with tf.GradientTape(persistent=True) as tape:
            tape.watch(ins)
            outs = self.layer_func(ins)
            Zs = self._layer_wo_act(ins)

            # check if final layer (i.e., no next layers)
            if len(self.layer_next) == 0 or (stop_mapping_at_layers is not None and self.name in stop_mapping_at_layers):
                outs = self._neuron_sel_and_head_map(outs, neuron_selection, r_init)
                Zs = self._neuron_sel_and_head_map(Zs, neuron_selection, r_init)

        return outs, Zs, tape

    def explain_hook(self, ins, reversed_outs, args):

        if len(self.input_shape) > 1:
            raise ValueError("This Layer should only have one input!")

        # the outputs of the pooling operation at each location is the sum of its inputs.
        # the forward message must be known in this case, and are the inputs for each pooling thing.
        # the gradient is 1 for each output-to-input connection, which corresponds to the "weights"
        # of the layer. It should thus be sufficient to reweight the relevances and and do a gradient_wrt

        uts, Zs, tape = args
        # last layer
        if reversed_outs is None:
            reversed_outs = Zs

        # Divide incoming relevance by the activations.
        if len(self.layer_next) > 1:
            tmp = [ilayers.SafeDivide()([r, Zs]) for r in reversed_outs]
            # Propagate the relevance to input neurons
            # using the gradient.
            tmp2 = [tape.gradient(Zs, ins, output_gradients=t) for t in tmp]
            ret = keras_layers.Add()([keras_layers.Multiply()([ins, t]) for t in tmp2])
        else:
            tmp = ilayers.SafeDivide()([reversed_outs, Zs])
            # Propagate the relevance to input neurons
            # using the gradient.
            tmp2 = tape.gradient(Zs, ins, output_gradients=tmp)
            ret = keras_layers.Multiply()([ins, tmp2])
>>>>>>> 4f558f8c

#---------------------------------------------------------------
# below cases will be handled by canonizer
# not updating below code for now.
# TODO: delete completely
#---------------------------------------------------------------

#
# class BatchNormalizationReverseRule(reverse_map.ReplacementLayer):
#     """Special BN handler that applies the Z-Rule"""
#
#     def __init__(self, layer, *args, **kwargs):
#         config = layer.get_config()
#
#         self._center = config['center']
#         self._scale = config['scale']
#         self._axis = config['axis']
#
#         self._mean = layer.moving_mean
#         self._std = layer.moving_variance
#         if self._center:
#             self._beta = layer.beta
#         super(BatchNormalizationReverseRule, self).__init__(layer, *args, **kwargs)
#
#     def wrap_hook(self, ins, neuron_selection, stop_mapping_at_layers, r_init):
#         outs = self.layer_func(ins)
#
#         # check if final layer (i.e., no next layers)
#         if len(self.layer_next) == 0 or (stop_mapping_at_layers is not None and self.name in stop_mapping_at_layers):
#             outs = self._neuron_sel_and_head_map(outs, neuron_selection, r_init)
#
#         return outs
#
#     def explain_hook(self, ins, reversed_outs, args):
#
#         if len(self.input_shape) > 1:
#             raise ValueError("This Layer should only have one input!")
#
#         outs = args
#
#         if reversed_outs is None:
#             reversed_outs = outs
#
#         # prepare broadcasting shape for layer parameters
#         broadcast_shape = [1] * len(self.input_shape[0])
#         broadcast_shape[self._axis] = self.input_shape[0][self._axis]
#         broadcast_shape[0] = -1
#
#         # reweight relevances as
#         #        x * (y - beta)     R
#         # Rin = ---------------- * ----
#         #           x - mu          y
#         # batch norm can be considered as 3 distinct layers of subtraction,
#         # multiplication and then addition. The multiplicative scaling layer
#         # has no effect on LRP and functions as a linear activation layer
#
#         minus_mu = keras_layers.Lambda(lambda x: x - K.reshape(self._mean, broadcast_shape))
#         minus_beta = keras_layers.Lambda(lambda x: x - K.reshape(self._beta, broadcast_shape))
#         prepare_div = keras_layers.Lambda(
#             lambda x: x + (K.cast(K.greater_equal(x, 0), K.floatx()) * 2 - 1) * K.epsilon())
#
#         x_minus_mu = minus_mu(ins)
#         if self._center:
#             y_minus_beta = [minus_beta(o) for o in outs]
#         else:
#             y_minus_beta = outs
#
#         if len(self.layer_next) > 1:
#
#             numerator = [keras_layers.Multiply()([ins, y_minus_beta, r]) for r in reversed_outs]
#             denominator = keras_layers.Multiply()([x_minus_mu, outs])
#
#             ret = keras_layers.Add()([ilayers.SafeDivide()([n, prepare_div(denominator)]) for n in numerator])
#         else:
#
#             numerator = keras_layers.Multiply()([ins, y_minus_beta, reversed_outs])
#             denominator = keras_layers.Multiply()([x_minus_mu, outs])
#             ret = ilayers.SafeDivide()([numerator, prepare_div(denominator)])
#
#         return ret
#
# # TODO not tested in tf2.0 yet
# class AddReverseRule(reverse_map.ReplacementLayer):
#     """Special Add layer handler that applies the Z-Rule"""
#
#     def __init__(self, layer, *args, **kwargs):
#         self._layer_wo_act = kgraph.copy_layer_wo_activation(layer,
#                                                              name_template="no_act_%s")
#         super(AddReverseRule, self).__init__(layer, *args, **kwargs)
#
#     def wrap_hook(self, ins, neuron_selection, stop_mapping_at_layers, r_init):
#         with tf.GradientTape(persistent=True) as tape:
#             tape.watch(ins)
#             outs = self.layer_func(ins)
#             Zs = self._layer_wo_act(ins)
#
#             # check if final layer (i.e., no next layers)
#             if len(self.layer_next) == 0 or (stop_mapping_at_layers is not None and self.name in stop_mapping_at_layers):
#                 outs = self._neuron_sel_and_head_map(outs, neuron_selection, r_init)
#                 Zs = self._neuron_sel_and_head_map(Zs, neuron_selection, r_init)
#
#         return outs, Zs, tape
#
#     def explain_hook(self, ins, reversed_outs, args):
#
#         # the outputs of the pooling operation at each location is the sum of its inputs.
#         # the forward message must be known in this case, and are the inputs for each pooling thing.
#         # the gradient is 1 for each output-to-input connection, which corresponds to the "weights"
#         # of the layer. It should thus be sufficient to reweight the relevances and and do a gradient_wrt
#
#         outs, Zs, tape = args
#         # last layer
#         if reversed_outs is None:
#             reversed_outs = Zs
#
#         # Divide incoming relevance by the activations.
#         if len(self.layer_next) > 1:
#             tmp = [ilayers.SafeDivide()([r, Zs]) for r in reversed_outs]
#             # Propagate the relevance to input neurons
#             # using the gradient.
#             if len(self.input_shape) > 1:
#                 tmp2 = [[tape.gradient(Zs, i, output_gradients=t) for t in tmp] for i in ins]
#                 ret = [keras_layers.Add()([keras_layers.Multiply()([i, t]) for t in tmp2[idx]]) for idx, i in enumerate(ins)]
#             else:
#                 tmp2 = [tape.gradient(Zs, ins, output_gradients=t) for t in tmp]
#                 ret = keras_layers.Add()([keras_layers.Multiply()([ins, t]) for t in tmp2])
#         else:
#             tmp = ilayers.SafeDivide()([reversed_outs, Zs])
#             # Propagate the relevance to input neurons
#             # using the gradient.
#             if len(self.input_shape) > 1:
#                 tmp2 = [tape.gradient(Zs, i, output_gradients=tmp) for i in ins]
#                 ret = [keras_layers.Multiply()([i, tmp2[idx]]) for idx, i in enumerate(ins)]
#             else:
#                 tmp2 = tape.gradient(Zs, ins, output_gradients=tmp)
#                 ret = keras_layers.Multiply()([ins, tmp2])
#
#         return ret
#
# # TODO not tested in tf2.0 yet
# class AveragePoolingReverseRule(reverse_map.ReplacementLayer):
#     """Special AveragePooling handler that applies the Z-Rule"""
#
#     def __init__(self, layer, *args, **kwargs):
#         self._layer_wo_act = kgraph.copy_layer_wo_activation(layer,
#                                                              name_template="no_act_%s")
#         super(AveragePoolingReverseRule, self).__init__(layer, *args, **kwargs)
#
#     def wrap_hook(self, ins, neuron_selection, stop_mapping_at_layers, r_init):
#         with tf.GradientTape(persistent=True) as tape:
#             tape.watch(ins)
#             outs = self.layer_func(ins)
#             Zs = self._layer_wo_act(ins)
#
#             # check if final layer (i.e., no next layers)
#             if len(self.layer_next) == 0 or (stop_mapping_at_layers is not None and self.name in stop_mapping_at_layers):
#                 outs = self._neuron_sel_and_head_map(outs, neuron_selection, r_init)
#                 Zs = self._neuron_sel_and_head_map(Zs, neuron_selection, r_init)
#
#         return outs, Zs, tape
#
#     def explain_hook(self, ins, reversed_outs, args):
#
#         if len(self.input_shape) > 1:
#             raise ValueError("This Layer should only have one input!")
#
#         # the outputs of the pooling operation at each location is the sum of its inputs.
#         # the forward message must be known in this case, and are the inputs for each pooling thing.
#         # the gradient is 1 for each output-to-input connection, which corresponds to the "weights"
#         # of the layer. It should thus be sufficient to reweight the relevances and and do a gradient_wrt
#
#         uts, Zs, tape = args
#         # last layer
#         if reversed_outs is None:
#             reversed_outs = Zs
#
#         # Divide incoming relevance by the activations.
#         if len(self.layer_next) > 1:
#             tmp = [ilayers.SafeDivide()([r, Zs]) for r in reversed_outs]
#             # Propagate the relevance to input neurons
#             # using the gradient.
#             tmp2 = [tape.gradient(Zs, ins, output_gradients=t) for t in tmp]
#             ret = keras_layers.Add()([keras_layers.Multiply()([ins, t]) for t in tmp2])
#         else:
#             tmp = ilayers.SafeDivide()([reversed_outs, Zs])
#             # Propagate the relevance to input neurons
#             # using the gradient.
#             tmp2 = tape.gradient(Zs, ins, output_gradients=tmp)
#             ret = keras_layers.Multiply()([ins, tmp2])
#
#         return ret<|MERGE_RESOLUTION|>--- conflicted
+++ resolved
@@ -917,124 +917,6 @@
 
         return ret
 
-<<<<<<< HEAD
-=======
-# TODO not tested in tf2.0 yet
-class AddReverseRule(reverse_map.ReplacementLayer):
-    """Special Add layer handler that applies the Z-Rule"""
-
-    def __init__(self, layer, *args, **kwargs):
-        self._layer_wo_act = kgraph.copy_layer_wo_activation(layer,
-                                                             name_template="no_act_%s")
-        super(AddReverseRule, self).__init__(layer, *args, **kwargs)
-
-    def wrap_hook(self, ins, neuron_selection, stop_mapping_at_layers, r_init):
-        with tf.GradientTape(persistent=True) as tape:
-            tape.watch(ins)
-            outs = self.layer_func(ins)
-            Zs = self._layer_wo_act(ins)
-
-            # check if final layer (i.e., no next layers)
-            if len(self.layer_next) == 0 or (stop_mapping_at_layers is not None and self.name in stop_mapping_at_layers):
-                outs = self._neuron_sel_and_head_map(outs, neuron_selection, r_init)
-                Zs = self._neuron_sel_and_head_map(Zs, neuron_selection, r_init)
-
-        return outs, Zs, tape
-
-    def explain_hook(self, ins, reversed_outs, args):
-
-        # the outputs of the pooling operation at each location is the sum of its inputs.
-        # the forward message must be known in this case, and are the inputs for each pooling thing.
-        # the gradient is 1 for each output-to-input connection, which corresponds to the "weights"
-        # of the layer. It should thus be sufficient to reweight the relevances and and do a gradient_wrt
-
-        outs, Zs, tape = args
-        # last layer
-        if reversed_outs is None:
-            reversed_outs = Zs
-
-        # Divide incoming relevance by the activations.
-        if len(self.layer_next) > 1:
-            tmp = [ilayers.SafeDivide()([r, Zs]) for r in reversed_outs]
-            # Propagate the relevance to input neurons
-            # using the gradient.
-            if len(self.input_shape) > 1:
-                tmp2 = [[tape.gradient(Zs, i, output_gradients=t) for t in tmp] for i in ins]
-                ret = [keras_layers.Add()([keras_layers.Multiply()([i, t]) for t in tmp2[idx]]) for idx, i in enumerate(ins)]
-            else:
-                tmp2 = [tape.gradient(Zs, ins, output_gradients=t) for t in tmp]
-                ret = keras_layers.Add()([keras_layers.Multiply()([ins, t]) for t in tmp2])
-        else:
-            tmp = ilayers.SafeDivide()([reversed_outs, Zs])
-            # Propagate the relevance to input neurons
-            # using the gradient.
-            if len(self.input_shape) > 1:
-                tmp2 = [tape.gradient(Zs, i, output_gradients=tmp) for i in ins]
-                ret = [keras_layers.Multiply()([i, tmp2[idx]]) for idx, i in enumerate(ins)]
-            else:
-                tmp2 = tape.gradient(Zs, ins, output_gradients=tmp)
-                ret = keras_layers.Multiply()([ins, tmp2])
-
-        return ret
-
-# TODO: kick out of code completely!
-### code in relevance_analayzer.py deleted
-## # self._add_conditional_reverse_mapping(
-        #    kchecks.is_average_pooling,
-         #   rrule.AveragePoolingReverseRule,
-        #name="lrp_average_pooling_mapping",
-        #)
-########################################
-class AveragePoolingReverseRule(reverse_map.ReplacementLayer):
-    """Special AveragePooling handler that applies the Z-Rule"""
-
-    def __init__(self, layer, *args, **kwargs):
-        self._layer_wo_act = kgraph.copy_layer_wo_activation(layer,
-                                                             name_template="no_act_%s")
-        super(AveragePoolingReverseRule, self).__init__(layer, *args, **kwargs)
-
-    def wrap_hook(self, ins, neuron_selection, stop_mapping_at_layers, r_init):
-        with tf.GradientTape(persistent=True) as tape:
-            tape.watch(ins)
-            outs = self.layer_func(ins)
-            Zs = self._layer_wo_act(ins)
-
-            # check if final layer (i.e., no next layers)
-            if len(self.layer_next) == 0 or (stop_mapping_at_layers is not None and self.name in stop_mapping_at_layers):
-                outs = self._neuron_sel_and_head_map(outs, neuron_selection, r_init)
-                Zs = self._neuron_sel_and_head_map(Zs, neuron_selection, r_init)
-
-        return outs, Zs, tape
-
-    def explain_hook(self, ins, reversed_outs, args):
-
-        if len(self.input_shape) > 1:
-            raise ValueError("This Layer should only have one input!")
-
-        # the outputs of the pooling operation at each location is the sum of its inputs.
-        # the forward message must be known in this case, and are the inputs for each pooling thing.
-        # the gradient is 1 for each output-to-input connection, which corresponds to the "weights"
-        # of the layer. It should thus be sufficient to reweight the relevances and and do a gradient_wrt
-
-        uts, Zs, tape = args
-        # last layer
-        if reversed_outs is None:
-            reversed_outs = Zs
-
-        # Divide incoming relevance by the activations.
-        if len(self.layer_next) > 1:
-            tmp = [ilayers.SafeDivide()([r, Zs]) for r in reversed_outs]
-            # Propagate the relevance to input neurons
-            # using the gradient.
-            tmp2 = [tape.gradient(Zs, ins, output_gradients=t) for t in tmp]
-            ret = keras_layers.Add()([keras_layers.Multiply()([ins, t]) for t in tmp2])
-        else:
-            tmp = ilayers.SafeDivide()([reversed_outs, Zs])
-            # Propagate the relevance to input neurons
-            # using the gradient.
-            tmp2 = tape.gradient(Zs, ins, output_gradients=tmp)
-            ret = keras_layers.Multiply()([ins, tmp2])
->>>>>>> 4f558f8c
 
 #---------------------------------------------------------------
 # below cases will be handled by canonizer
@@ -1116,7 +998,6 @@
 #
 #         return ret
 #
-# # TODO not tested in tf2.0 yet
 # class AddReverseRule(reverse_map.ReplacementLayer):
 #     """Special Add layer handler that applies the Z-Rule"""
 #
@@ -1174,7 +1055,6 @@
 #
 #         return ret
 #
-# # TODO not tested in tf2.0 yet
 # class AveragePoolingReverseRule(reverse_map.ReplacementLayer):
 #     """Special AveragePooling handler that applies the Z-Rule"""
 #
